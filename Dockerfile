--- conflicted
+++ resolved
@@ -5,11 +5,7 @@
 WORKDIR /manycast
 
 # install dependencies
-<<<<<<< HEAD
-#RUN apt-get update && apt-get install -y protobuf-compiler && apt-get install -y gcc && apt-get install -y libpcap-dev
-=======
 RUN apt-get update && apt-get install -y protobuf-compiler gcc libpcap0.8-dev
->>>>>>> eb9f11b9
 
 # Copy over manifests
 COPY ./Cargo.toml ./Cargo.toml
