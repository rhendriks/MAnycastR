use std::process::Command;

// Generates the tonic/grpc code from the .proto file
fn main() {
    // Compile Protocol Buffers definitions
    tonic_build::compile_protos("proto/verfploeter.proto")
<<<<<<< HEAD
        .unwrap_or_else(|e| panic!("Failed to compile protos {:?}", e));

    // Gets commit string
    let output = Command::new("git").args(&["rev-parse", "--short=7", "HEAD"]).output().unwrap();
    let git_hash = String::from_utf8(output.stdout).unwrap();
    println!("cargo:rustc-env=GIT_HASH=git-{}", git_hash);
    println!("cargo:rustc-rerun-if-changed=.git/HEAD");
=======
        .unwrap_or_else(|e| panic!("Failed to compile protos: {:?}", e));
>>>>>>> e9a811e6
}<|MERGE_RESOLUTION|>--- conflicted
+++ resolved
@@ -4,7 +4,6 @@
 fn main() {
     // Compile Protocol Buffers definitions
     tonic_build::compile_protos("proto/verfploeter.proto")
-<<<<<<< HEAD
         .unwrap_or_else(|e| panic!("Failed to compile protos {:?}", e));
 
     // Gets commit string
@@ -12,7 +11,5 @@
     let git_hash = String::from_utf8(output.stdout).unwrap();
     println!("cargo:rustc-env=GIT_HASH=git-{}", git_hash);
     println!("cargo:rustc-rerun-if-changed=.git/HEAD");
-=======
-        .unwrap_or_else(|e| panic!("Failed to compile protos: {:?}", e));
->>>>>>> e9a811e6
+
 }