--- conflicted
+++ resolved
@@ -13,13 +13,9 @@
 use clap::ArgMatches;
 use futures::sync::oneshot;
 use crate::client::inbound::{listen_ping, listen_tcp, listen_udp};
-<<<<<<< HEAD
-use crate::client::outbound::{perform_ping, perform_tcp, perform_udp};
 use gethostname::gethostname;
-=======
 use crate::client::outbound::outbound;
 use local_ip_address::{local_ip, local_ipv6};
->>>>>>> e9a811e6
 
 mod inbound;
 mod outbound;
@@ -525,23 +521,12 @@
             } else {
                 println!("[Client] Starting new measurement");
 
-<<<<<<< HEAD
-                // Faulty task
-                if task.clone().data == None {
-                    continue // First task must be a Start task
-                }
-
-                let task_active = match task.clone().data.unwrap() { // TODO encountered None value when exiting CLI during a measurement and starting a new one soon after
-                    Data::Start(start) => start.active,
-                    _ => continue, // First task must be a Start task
-=======
                 let (is_probing, task_id, unicast) = match task.clone().data.expect("None start task") {
                     Data::Start(start) => (start.active, start.task_id, start.unicast),
                     _ => { // First task is not a start task
                         println!("[Client] Received non-start packet for init");
                         continue
                     },
->>>>>>> e9a811e6
                 };
 
                 *self.active.lock().unwrap() = true;
