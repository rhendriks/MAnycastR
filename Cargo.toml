[package]
<<<<<<< HEAD
name = "manycast"
version = "1.1.0"
=======
name = "manycastr"
version = "1.0.5"
>>>>>>> a39b88f3
edition = "2021"

[dependencies]
byteorder = "1.5.0"# convert between byte arrays and integers
chrono = "0.4.42"# get current time
clap = "4.5.48"# parse command line arguments
csv = "1.3.1" # write to CSV
futures-core = "0.3.31" # async runtime
prettytable-rs = "0.10.0" # print worker-list
prost = "0.14.1" # define gRPC messages
tokio = { version = "1.47.1", features = ["rt-multi-thread", "macros", "sync", "time"] } # async runtime
tonic = { version = "0.14.2", features = ["tls-ring", "zstd"] } # gRPC (inter-component communication)
rand = "0.10.0-rc.0" # generate random numbers
gethostname = "1.0.2" # get hostname
pnet = "0.35.0"# create raw socket for sending/receiving packets
local-ip-address = "0.6.5" # get local unicast address
mac_address = "1.1.8" # get MAC address
indicatif = "0.18.0" # progress bar
ratelimit_meter = "5.0.0" # rate limit
flate2 = "1.1.2" # compression
bimap = "0.6.3"
tonic-prost = "0.14.2"
parquet = { version = "56.2.0", features = ["snap"]}
serde_json = "1.0.145"
log = "0.4.28"
pretty_env_logger = "0.5.0"
# bpf = "0.1.4" # TODO use bpf filters with sockets (attached in kernel), ensure this can be statically linked

[build-dependencies]
tonic-prost-build = "0.14.2"<|MERGE_RESOLUTION|>--- conflicted
+++ resolved
@@ -1,11 +1,6 @@
 [package]
-<<<<<<< HEAD
-name = "manycast"
+name = "manycastr"
 version = "1.1.0"
-=======
-name = "manycastr"
-version = "1.0.5"
->>>>>>> a39b88f3
 edition = "2021"
 
 [dependencies]
